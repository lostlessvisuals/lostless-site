
body {
  margin: 0;
  font-family: 'Inter', sans-serif;
  background-color: #000;
  color: #f2f2f2;
}

/* Navigation */
nav {
  display: flex;
  justify-content: space-between;
  align-items: center;
  background: #000;
  padding: 1rem 2rem;
}

.site-logo img {
  height: 36px;
}

nav ul {
  list-style: none;
  display: flex;
  gap: 1.5rem;
}

nav a {
  color: #f2f2f2;
  text-decoration: none;
  transition: color 0.3s ease;
}

nav a:hover,
nav a.active {
  color: #ff3366;
}

/* Centered content for secondary pages */
.centered-section {
  text-align: center;
  padding: 4rem 2rem;
  max-width: 700px;
  margin: 0 auto;
}

.centered-section h2 {
  font-size: 2rem;
  color: #ff3366;
  margin-bottom: 1rem;
}

.centered-section p {
  font-size: 1.1rem;
  color: #ccc;
  line-height: 1.6;
}

/* Highlights video links */
.video-link {
  display: block;
  margin: 2rem auto;
  width: 100%;
  max-width: 700px;
  aspect-ratio: 16/9;
  border-radius: 8px;
  overflow: hidden;
  box-shadow: 0 0 10px rgba(255, 0, 85, 0.2);
}

.video-link iframe {
  width: 100%;
  height: 100%;
  border: none;
}

/* Layout container for the first two highlight videos */
.video-row {
  display: flex;
  flex-wrap: wrap;
  gap: 2rem;
  justify-content: center;
  margin-bottom: 2rem;
}

/* Big logo on index */
.logo-big {
  text-align: center;
  margin-top: 3rem;
  margin-bottom: 3rem;
}

.logo-big img {
  max-width: 300px;
  width: 60%;
  height: auto;
  display: block;
  margin: 0 auto;
}

/* Masonry Grid */
.gallery-grid {
  column-count: 4;
  column-gap: 1rem;
  max-width: 1600px;
  margin: 0 auto;
  padding: 1rem;
}

.gallery-item {
  border-radius: 8px;
  overflow: hidden;
  width: 100%;
  margin-bottom: 1rem;
  box-shadow: 0 0 6px rgba(0, 0, 0, 0.4);
  break-inside: avoid;
  aspect-ratio: 1/1;
}

.gallery-item img,
.gallery-item video {
  width: 100%;
  height: auto;
  display: block;
  border-radius: 8px;
<<<<<<< HEAD
=======
  object-fit: cover;
>>>>>>> 6ee312e2
  opacity: 0;
  transition: opacity 0.6s ease;
}

.gallery-item.loaded img,
.gallery-item.loaded video {
  opacity: 1;
}

/* Responsive */
@media (max-width: 1024px) {
  .gallery-grid {
    column-count: 2;
  }
}

@media (max-width: 600px) {
  .gallery-grid {
    column-count: 2;
  }

  .site-logo img {
    height: 28px;
  }

  nav ul {
    gap: 1rem;
  }

  .gallery-header h2 {
    font-size: 1.5rem;
  }
}<|MERGE_RESOLUTION|>--- conflicted
+++ resolved
@@ -123,10 +123,7 @@
   height: auto;
   display: block;
   border-radius: 8px;
-<<<<<<< HEAD
-=======
   object-fit: cover;
->>>>>>> 6ee312e2
   opacity: 0;
   transition: opacity 0.6s ease;
 }
